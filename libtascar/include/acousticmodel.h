--- conflicted
+++ resolved
@@ -224,13 +224,8 @@
        */
       void update_refpoint(const pos_t& psrc_physical,
                            const pos_t& psrc_virtual, pos_t& prel,
-<<<<<<< HEAD
-                           float& distance, float& gain, bool b_img,
-                           gainmodel_t gainmodel, float& nearfieldlimit);
-=======
                            float& distance, float& traveltime_in_m, float& gain,
-                           bool b_img, gainmodel_t gainmodel);
->>>>>>> 4b182f73
+                           bool b_img, gainmodel_t gainmodel, float& nearfieldlimit);
       void set_next_gain(float gain);
       void set_fade(float targetgain, float duration, float start = -1);
       void apply_gain();
